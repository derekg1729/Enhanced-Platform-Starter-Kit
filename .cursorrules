--- conflicted
+++ resolved
@@ -424,7 +424,6 @@
       }
     }
   },
-<<<<<<< HEAD
   "agentPlatform": {
     "description": "Guidelines for building and extending the Agent Platform",
     "architecture": {
@@ -488,7 +487,7 @@
         ]
       }
     }
-=======
+  },
   "rules": [
     {
       "name": "Workflow Transition Decision",
@@ -858,6 +857,5 @@
   "instructions": {
     "default": "Follow the 'Systematic Development Workflow' to implement tasks from the backlog. Before starting each new task, run the 'Workflow Transition Decision' to determine if you should address bugs or update documentation first. If you encounter any errors or get stuck, use the 'Error Recovery Workflow' to identify and resolve the issue. Always ensure quality gates are passed before completing any task.",
     "onStart": "Begin by running the 'Workflow Transition Decision' to determine which workflow to follow first."
->>>>>>> 61ba9d25
   }
 } 